﻿<Project Sdk="Microsoft.NET.Sdk">

  <PropertyGroup>
    <Description>Helpers for writing tests for Roslyn analyzers.</Description>
    <TargetFramework>netstandard2.0</TargetFramework>
    <PackageTags>$(PackageTags);testing</PackageTags>
    <GenerateDocumentationFile>true</GenerateDocumentationFile>
<<<<<<< HEAD
    <!-- This package is internal, ignore API doc requirements -->
    <NoWarn>$(NoWarn);CS1591</NoWarn>
    <!-- This is actually a library for test projects, not a test project. -->
=======
    <!-- This is actually a library for test projects, not a test project. Treat project as a test asset. -->
>>>>>>> b34c5ddd
    <IsUnitTestProject>false</IsUnitTestProject>
    <IsTestAssetProject>true</IsTestAssetProject>
    <!-- This package is internal, so we don't generate a package baseline. Always build against the latest dependencies. -->
    <UseLatestPackageReferences>true</UseLatestPackageReferences>
    <IsShippingPackage>false</IsShippingPackage>
  </PropertyGroup>

  <ItemGroup>
    <Reference Include="System.Reflection.Metadata" />
    <Reference Include="Microsoft.CodeAnalysis.CSharp.Workspaces" />
    <Reference Include="Microsoft.Extensions.DependencyModel" />

    <!--
      This intentionally does not reference 'xunit', 'xunit.core', or any runner packages.
      XUnit recommends only using xunit.extensibility.*, xunit.assert, and xunit.abstractions for packages which "extend" xunit.
      This allows consumers to decide which type of xunit runner they want to use to run these tests,
      and avoids problems with `dotnet pack`.

      See https://xunit.github.io/docs/nuget-packages and the special note in https://xunit.github.io/releases/2.3.
    -->
    <Reference Include="xunit.assert" />
    <Reference Include="xunit.abstractions" />
  </ItemGroup>

  <ItemGroup>
    <Content Include="build\**\*" Pack="true" PackagePath="build" />
  </ItemGroup>

</Project><|MERGE_RESOLUTION|>--- conflicted
+++ resolved
@@ -5,13 +5,7 @@
     <TargetFramework>netstandard2.0</TargetFramework>
     <PackageTags>$(PackageTags);testing</PackageTags>
     <GenerateDocumentationFile>true</GenerateDocumentationFile>
-<<<<<<< HEAD
-    <!-- This package is internal, ignore API doc requirements -->
-    <NoWarn>$(NoWarn);CS1591</NoWarn>
-    <!-- This is actually a library for test projects, not a test project. -->
-=======
     <!-- This is actually a library for test projects, not a test project. Treat project as a test asset. -->
->>>>>>> b34c5ddd
     <IsUnitTestProject>false</IsUnitTestProject>
     <IsTestAssetProject>true</IsTestAssetProject>
     <!-- This package is internal, so we don't generate a package baseline. Always build against the latest dependencies. -->
