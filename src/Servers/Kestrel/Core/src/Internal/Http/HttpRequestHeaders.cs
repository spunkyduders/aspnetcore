// Copyright (c) .NET Foundation. All rights reserved.
// Licensed under the Apache License, Version 2.0. See License.txt in the project root for license information.

using System;
using System.Buffers.Text;
using System.Collections;
using System.Collections.Generic;
using System.Runtime.CompilerServices;
using Microsoft.AspNetCore.Server.Kestrel.Core.Internal.Infrastructure;
using Microsoft.Extensions.Primitives;
using Microsoft.Net.Http.Headers;

namespace Microsoft.AspNetCore.Server.Kestrel.Core.Internal.Http
{
    internal sealed partial class HttpRequestHeaders : HttpHeaders
    {
<<<<<<< HEAD
=======
        private readonly bool _reuseHeaderValues;
        private readonly bool _useLatin1;
>>>>>>> 7fc314f7
        private long _previousBits = 0;

        public HttpRequestHeaders(bool reuseHeaderValues = true, bool useLatin1 = false)
        {
<<<<<<< HEAD
            ReuseHeaderValues = reuseHeaderValues;
=======
            _reuseHeaderValues = reuseHeaderValues;
            _useLatin1 = useLatin1;
>>>>>>> 7fc314f7
        }

        public bool ReuseHeaderValues { get; set; }

        public void OnHeadersComplete()
        {
            var bitsToClear = _previousBits & ~_bits;
            _previousBits = 0;

            if (bitsToClear != 0)
            {
                // Some previous headers were not reused or overwritten.

                // While they cannot be accessed by the current request (as they were not supplied by it)
                // there is no point in holding on to them, so clear them now,
                // to allow them to get collected by the GC.
                Clear(bitsToClear);
            }
        }

        protected override void ClearFast()
        {
            if (!ReuseHeaderValues)
            {
                // If we aren't reusing headers clear them all
                Clear(_bits);
            }
            else
            {
                // If we are reusing headers, store the currently set headers for comparison later
                _previousBits = _bits;
            }

            // Mark no headers as currently in use
            _bits = 0;
            // Clear ContentLength and any unknown headers as we will never reuse them 
            _contentLength = null;
            MaybeUnknown?.Clear();
        }

        private static long ParseContentLength(string value)
        {
            if (!HeaderUtilities.TryParseNonNegativeInt64(value, out var parsed))
            {
                BadHttpRequestException.Throw(RequestRejectionReason.InvalidContentLength, value);
            }

            return parsed;
        }

        [MethodImpl(MethodImplOptions.NoInlining)]
        private void AppendContentLength(ReadOnlySpan<byte> value)
        {
            if (_contentLength.HasValue)
            {
                BadHttpRequestException.Throw(RequestRejectionReason.MultipleContentLengths);
            }

            if (!Utf8Parser.TryParse(value, out long parsed, out var consumed) ||
                parsed < 0 ||
                consumed != value.Length)
            {
                BadHttpRequestException.Throw(RequestRejectionReason.InvalidContentLength, value.GetRequestHeaderStringNonNullCharacters(_useLatin1));
            }

            _contentLength = parsed;
        }

        [MethodImpl(MethodImplOptions.NoInlining)]
        private void SetValueUnknown(string key, StringValues value)
        {
            Unknown[key] = value;
        }

        [MethodImpl(MethodImplOptions.NoInlining)]
        private bool AddValueUnknown(string key, StringValues value)
        {
            Unknown.Add(key, value);
            // Return true, above will throw and exit for false
            return true;
        }

        [MethodImpl(MethodImplOptions.NoInlining)]
        private unsafe void AppendUnknownHeaders(ReadOnlySpan<byte> name, string valueString)
        {
            string key = name.GetHeaderName();
            Unknown.TryGetValue(key, out var existing);
            Unknown[key] = AppendValue(existing, valueString);
        }

        public Enumerator GetEnumerator()
        {
            return new Enumerator(this);
        }

        protected override IEnumerator<KeyValuePair<string, StringValues>> GetEnumeratorFast()
        {
            return GetEnumerator();
        }

        public partial struct Enumerator : IEnumerator<KeyValuePair<string, StringValues>>
        {
            private readonly HttpRequestHeaders _collection;
            private readonly long _bits;
            private int _next;
            private KeyValuePair<string, StringValues> _current;
            private readonly bool _hasUnknown;
            private Dictionary<string, StringValues>.Enumerator _unknownEnumerator;

            internal Enumerator(HttpRequestHeaders collection)
            {
                _collection = collection;
                _bits = collection._bits;
                _next = 0;
                _current = default;
                _hasUnknown = collection.MaybeUnknown != null;
                _unknownEnumerator = _hasUnknown
                    ? collection.MaybeUnknown.GetEnumerator()
                    : default;
            }

            public KeyValuePair<string, StringValues> Current => _current;

            object IEnumerator.Current => _current;

            public void Dispose()
            {
            }

            public void Reset()
            {
                _next = 0;
            }
        }
    }
}<|MERGE_RESOLUTION|>--- conflicted
+++ resolved
@@ -14,21 +14,13 @@
 {
     internal sealed partial class HttpRequestHeaders : HttpHeaders
     {
-<<<<<<< HEAD
-=======
-        private readonly bool _reuseHeaderValues;
         private readonly bool _useLatin1;
->>>>>>> 7fc314f7
         private long _previousBits = 0;
 
         public HttpRequestHeaders(bool reuseHeaderValues = true, bool useLatin1 = false)
         {
-<<<<<<< HEAD
             ReuseHeaderValues = reuseHeaderValues;
-=======
-            _reuseHeaderValues = reuseHeaderValues;
             _useLatin1 = useLatin1;
->>>>>>> 7fc314f7
         }
 
         public bool ReuseHeaderValues { get; set; }
