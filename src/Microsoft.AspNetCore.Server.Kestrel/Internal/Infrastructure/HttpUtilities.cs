// Copyright (c) .NET Foundation. All rights reserved.
// Licensed under the Apache License, Version 2.0. See License.txt in the project root for license information.

using System;
using System.Diagnostics;
using System.Runtime.CompilerServices;
using System.Text;
using Microsoft.AspNetCore.Server.Kestrel.Internal.Http;

namespace Microsoft.AspNetCore.Server.Kestrel.Internal.Infrastructure
{
    public static partial class HttpUtilities
    {
        public const string Http10Version = "HTTP/1.0";
        public const string Http11Version = "HTTP/1.1";
<<<<<<< HEAD
=======

        public const string HttpUriScheme = "http://";
        public const string HttpsUriScheme = "https://";

        // readonly primitive statics can be Jit'd to consts https://github.com/dotnet/coreclr/issues/1079

        private readonly static ulong _httpSchemeLong = GetAsciiStringAsLong(HttpUriScheme + "\0");
        private readonly static ulong _httpsSchemeLong = GetAsciiStringAsLong(HttpsUriScheme);
        private readonly static ulong _httpConnectMethodLong = GetAsciiStringAsLong("CONNECT ");
        private readonly static ulong _httpDeleteMethodLong = GetAsciiStringAsLong("DELETE \0");
>>>>>>> 3c8ee39f
        private const uint _httpGetMethodInt = 542393671; // retun of GetAsciiStringAsInt("GET "); const results in better codegen


        private const ulong _http10VersionLong = 3471766442030158920; // GetAsciiStringAsLong("HTTP/1.0"); const results in better codegen
        private const ulong _http11VersionLong = 3543824036068086856; // GetAsciiStringAsLong("HTTP/1.1"); const results in better codegen


        [MethodImpl(MethodImplOptions.AggressiveInlining)]
        private static void SetKnownMethod(ulong mask, ulong knownMethodUlong, HttpMethod knownMethod, int length)
        {
            _knownMethods[GetKnownMethodIndex(knownMethodUlong)] = new Tuple<ulong, ulong, HttpMethod, int, bool>(mask, knownMethodUlong, knownMethod, length, true);
        }

        private unsafe static ulong GetMaskAsLong(byte[] bytes)
        {
            Debug.Assert(bytes.Length == 8, "Mask must be exactly 8 bytes long.");

            fixed (byte* ptr = bytes)
            {
                return *(ulong*)ptr;
            }
        }

        private static void FillKnownMethodsGaps()
        {
            var knownMethods = _knownMethods;
            var length = knownMethods.Length;
            var invalidHttpMethod = new Tuple<ulong, ulong, HttpMethod, int, bool>(_mask8Chars, 0ul, HttpMethod.Custom, 0, false);
            for (int i = 0; i < length; i++)
            {
                if (knownMethods[i] == null)
                {
                    knownMethods[i] = invalidHttpMethod;
                }
            }
        }

        private unsafe static ulong GetAsciiStringAsLong(string str)
        {
            Debug.Assert(str.Length == 8, "String must be exactly 8 (ASCII) characters long.");

            var bytes = Encoding.ASCII.GetBytes(str);

            fixed (byte* ptr = &bytes[0])
            {
                return *(ulong*)ptr;
            }
        }

        private unsafe static uint GetAsciiStringAsInt(string str)
        {
            Debug.Assert(str.Length == 4, "String must be exactly 4 (ASCII) characters long.");

            var bytes = Encoding.ASCII.GetBytes(str);

            fixed (byte* ptr = &bytes[0])
            {
                return *(uint*)ptr;
            }
        }



        public unsafe static string GetAsciiStringNonNullCharacters(this Span<byte> span)
        {
            if (span.IsEmpty)
            {
                return string.Empty;
            }

            var asciiString = new string('\0', span.Length);

            fixed (char* output = asciiString)
            fixed (byte* buffer = &span.DangerousGetPinnableReference())
            {
                // This version if AsciiUtilities returns null if there are any null (0 byte) characters
                // in the string
                if (!AsciiUtilities.TryGetAsciiString(buffer, output, span.Length))
                {
                    throw new InvalidOperationException();
                }
            }
            return asciiString;
        }

        public static string GetAsciiStringEscaped(this Span<byte> span, int maxChars)
        {
            var sb = new StringBuilder();

            int i;
            for (i = 0; i < Math.Min(span.Length, maxChars); ++i)
            {
                var ch = span[i];
                sb.Append(ch < 0x20 || ch >= 0x7F ? $"\\x{ch:X2}" : ((char)ch).ToString());
            }

            if (span.Length > maxChars)
            {
                sb.Append("...");
            }
            return sb.ToString();
        }

        /// <summary>
        /// Checks that up to 8 bytes from <paramref name="span"/> correspond to a known HTTP method.
        /// </summary>
        /// <remarks>
        /// A "known HTTP method" can be an HTTP method name defined in the HTTP/1.1 RFC.
        /// Since all of those fit in at most 8 bytes, they can be optimally looked up by reading those bytes as a long. Once
        /// in that format, it can be checked against the known method.
        /// The Known Methods (CONNECT, DELETE, GET, HEAD, PATCH, POST, PUT, OPTIONS, TRACE) are all less than 8 bytes
        /// and will be compared with the required space. A mask is used if the Known method is less than 8 bytes.
        /// To optimize performance the GET method will be checked first.
        /// </remarks>
        /// <returns><c>true</c> if the input matches a known string, <c>false</c> otherwise.</returns>
        [MethodImpl(MethodImplOptions.AggressiveInlining)]
        public static unsafe bool GetKnownMethod(this Span<byte> span, out HttpMethod method, out int length)
        {
            fixed (byte* data = &span.DangerousGetPinnableReference())
            {
                method = GetKnownMethod(data, span.Length, out length);
                return method != HttpMethod.Custom;
            }
        }

        [MethodImpl(MethodImplOptions.AggressiveInlining)]
        internal unsafe static HttpMethod GetKnownMethod(byte* data, int length, out int methodLength)
        {
            methodLength = 0;
            if (length < sizeof(uint))
            {
                return HttpMethod.Custom;
            }
            else if (*(uint*)data == _httpGetMethodInt)
            {
                methodLength = 3;
                return HttpMethod.Get;
            }
            else if (length < sizeof(ulong))
            {
                return HttpMethod.Custom;
            }
            else
            {
<<<<<<< HEAD
                var key = GetKnownMethodIndex(value);

                var x = _knownMethods[key];

                if (x != null && (value & x.Item1) == x.Item2)
                {
                    method = x.Item3;
                    length = x.Item4;
                    return x.Item5;
=======
                var value = *(ulong*)data;
                foreach (var x in _knownMethods)
                {
                    if ((value & x.Item1) == x.Item2)
                    {
                        methodLength = x.Item4;
                        return x.Item3;
                    }
>>>>>>> 3c8ee39f
                }
            }

            return HttpMethod.Custom;
        }

        /// <summary>
        /// Checks 9 bytes from <paramref name="span"/>  correspond to a known HTTP version.
        /// </summary>
        /// <remarks>
        /// A "known HTTP version" Is is either HTTP/1.0 or HTTP/1.1.
        /// Since those fit in 8 bytes, they can be optimally looked up by reading those bytes as a long. Once
        /// in that format, it can be checked against the known versions.
        /// The Known versions will be checked with the required '\r'.
        /// To optimize performance the HTTP/1.1 will be checked first.
        /// </remarks>
        /// <returns><c>true</c> if the input matches a known string, <c>false</c> otherwise.</returns>
        [MethodImpl(MethodImplOptions.AggressiveInlining)]
        public static unsafe bool GetKnownVersion(this Span<byte> span, out HttpVersion knownVersion, out byte length)
        {
            fixed (byte* data = &span.DangerousGetPinnableReference())
            {
                knownVersion = GetKnownVersion(data, span.Length);
                if (knownVersion != HttpVersion.Unknown)
                {
                    length = sizeof(ulong);
                    return true;
                }

                length = 0;
                return false;
            }
        }

        /// <summary>
        /// Checks 9 bytes from <paramref name="location"/>  correspond to a known HTTP version.
        /// </summary>
        /// <remarks>
        /// A "known HTTP version" Is is either HTTP/1.0 or HTTP/1.1.
        /// Since those fit in 8 bytes, they can be optimally looked up by reading those bytes as a long. Once
        /// in that format, it can be checked against the known versions.
        /// The Known versions will be checked with the required '\r'.
        /// To optimize performance the HTTP/1.1 will be checked first.
        /// </remarks>
        /// <returns><c>true</c> if the input matches a known string, <c>false</c> otherwise.</returns>
        [MethodImpl(MethodImplOptions.AggressiveInlining)]
        internal unsafe static HttpVersion GetKnownVersion(byte* location, int length)
        {
            HttpVersion knownVersion;
            var version = *(ulong*)location;
            if (length < sizeof(ulong) + 1 || location[sizeof(ulong)] != (byte)'\r')
            {
                knownVersion = HttpVersion.Unknown;
            }
            else if (version == _http11VersionLong)
            {
                knownVersion = HttpVersion.Http11;
            }
            else if (version == _http10VersionLong)
            {
                knownVersion = HttpVersion.Http10;
            }
            else
            {
                knownVersion = HttpVersion.Unknown;
            }

            return knownVersion;
        }

        /// <summary>
        /// Checks 8 bytes from <paramref name="span"/> that correspond to 'http://' or 'https://'
        /// </summary>
        /// <param name="span">The span</param>
        /// <param name="knownScheme">A reference to the known scheme, if the input matches any</param>
        /// <returns>True when memory starts with known http or https schema</returns>
        [MethodImpl(MethodImplOptions.AggressiveInlining)]
        public static bool GetKnownHttpScheme(this Span<byte> span, out HttpScheme knownScheme)
        {
            if (span.TryRead<ulong>(out var value))
            {
                if ((value & _mask7Chars) == _httpSchemeLong)
                {
                    knownScheme = HttpScheme.Http;
                    return true;
                }

                if (value == _httpsSchemeLong)
                {
                    knownScheme = HttpScheme.Https;
                    return true;
                }
            }

            knownScheme = HttpScheme.Unknown;
            return false;
        }

        public static string VersionToString(HttpVersion httpVersion)
        {
            switch (httpVersion)
            {
                case HttpVersion.Http10:
                    return Http10Version;
                case HttpVersion.Http11:
                    return Http11Version;
                default:
                    return null;
            }
        }
        public static string MethodToString(HttpMethod method)
        {
            int methodIndex = (int)method;
            if (methodIndex >= 0 && methodIndex <= 8)
            {
                return _methodNames[methodIndex];
            }
            return null;
        }

        public static string SchemeToString(HttpScheme scheme)
        {
            switch (scheme)
            {
                case HttpScheme.Http:
                    return HttpUriScheme;
                case HttpScheme.Https:
                    return HttpsUriScheme;
                default:
                    return null;
            }
        }
    }
}<|MERGE_RESOLUTION|>--- conflicted
+++ resolved
@@ -5,6 +5,7 @@
 using System.Diagnostics;
 using System.Runtime.CompilerServices;
 using System.Text;
+using Microsoft.AspNetCore.Http;
 using Microsoft.AspNetCore.Server.Kestrel.Internal.Http;
 
 namespace Microsoft.AspNetCore.Server.Kestrel.Internal.Infrastructure
@@ -13,47 +14,30 @@
     {
         public const string Http10Version = "HTTP/1.0";
         public const string Http11Version = "HTTP/1.1";
-<<<<<<< HEAD
-=======
 
         public const string HttpUriScheme = "http://";
         public const string HttpsUriScheme = "https://";
 
         // readonly primitive statics can be Jit'd to consts https://github.com/dotnet/coreclr/issues/1079
-
         private readonly static ulong _httpSchemeLong = GetAsciiStringAsLong(HttpUriScheme + "\0");
         private readonly static ulong _httpsSchemeLong = GetAsciiStringAsLong(HttpsUriScheme);
-        private readonly static ulong _httpConnectMethodLong = GetAsciiStringAsLong("CONNECT ");
-        private readonly static ulong _httpDeleteMethodLong = GetAsciiStringAsLong("DELETE \0");
->>>>>>> 3c8ee39f
+
         private const uint _httpGetMethodInt = 542393671; // retun of GetAsciiStringAsInt("GET "); const results in better codegen
-
 
         private const ulong _http10VersionLong = 3471766442030158920; // GetAsciiStringAsLong("HTTP/1.0"); const results in better codegen
         private const ulong _http11VersionLong = 3543824036068086856; // GetAsciiStringAsLong("HTTP/1.1"); const results in better codegen
 
-
         [MethodImpl(MethodImplOptions.AggressiveInlining)]
         private static void SetKnownMethod(ulong mask, ulong knownMethodUlong, HttpMethod knownMethod, int length)
         {
-            _knownMethods[GetKnownMethodIndex(knownMethodUlong)] = new Tuple<ulong, ulong, HttpMethod, int, bool>(mask, knownMethodUlong, knownMethod, length, true);
-        }
-
-        private unsafe static ulong GetMaskAsLong(byte[] bytes)
-        {
-            Debug.Assert(bytes.Length == 8, "Mask must be exactly 8 bytes long.");
-
-            fixed (byte* ptr = bytes)
-            {
-                return *(ulong*)ptr;
-            }
+            _knownMethods[GetKnownMethodIndex(knownMethodUlong)] = new Tuple<ulong, ulong, HttpMethod, int>(mask, knownMethodUlong, knownMethod, length);
         }
 
         private static void FillKnownMethodsGaps()
         {
             var knownMethods = _knownMethods;
             var length = knownMethods.Length;
-            var invalidHttpMethod = new Tuple<ulong, ulong, HttpMethod, int, bool>(_mask8Chars, 0ul, HttpMethod.Custom, 0, false);
+            var invalidHttpMethod = new Tuple<ulong, ulong, HttpMethod, int>(_mask8Chars, 0ul, HttpMethod.Custom, 0);
             for (int i = 0; i < length; i++)
             {
                 if (knownMethods[i] == null)
@@ -87,7 +71,15 @@
             }
         }
 
-
+        private unsafe static ulong GetMaskAsLong(byte[] bytes)
+        {
+            Debug.Assert(bytes.Length == 8, "Mask must be exactly 8 bytes long.");
+
+            fixed (byte* ptr = bytes)
+            {
+                return *(ulong*)ptr;
+            }
+        }
 
         public unsafe static string GetAsciiStringNonNullCharacters(this Span<byte> span)
         {
@@ -170,26 +162,14 @@
             }
             else
             {
-<<<<<<< HEAD
+                var value = *(ulong*)data;
                 var key = GetKnownMethodIndex(value);
-
                 var x = _knownMethods[key];
 
                 if (x != null && (value & x.Item1) == x.Item2)
                 {
-                    method = x.Item3;
-                    length = x.Item4;
-                    return x.Item5;
-=======
-                var value = *(ulong*)data;
-                foreach (var x in _knownMethods)
-                {
-                    if ((value & x.Item1) == x.Item2)
-                    {
-                        methodLength = x.Item4;
-                        return x.Item3;
-                    }
->>>>>>> 3c8ee39f
+                    methodLength = x.Item4;
+                    return x.Item3;
                 }
             }
 
